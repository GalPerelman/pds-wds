--- conflicted
+++ resolved
@@ -211,11 +211,8 @@
                       edges_values=e_vals, nodes_values=n_vals)
 
         gr.plot_graph(self.wds.pipes, coords=self.wds.coords, from_col='from_node', to_col='to_node',
-<<<<<<< HEAD
                       edges_values={i: (self.x['alpha'].get() * self.pl_x_mat).sum(axis=-1)[i, t]
-=======
-                      edges_values={i: (self.x['alpha'].get() * self.pl_flow_mat).sum(axis=-1)[i, 0]
->>>>>>> dd763aac
+
                                     for i in range(self.wds.n_pipes)},
                       nodes_values={i: round(self.x['h'].get()[i, t], 1) for i in range(self.wds.n_nodes)}
                       )
